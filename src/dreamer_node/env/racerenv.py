--- conflicted
+++ resolved
@@ -1,72 +1,5 @@
 import gymnasium as gym
 import numpy as np
-<<<<<<< HEAD
-
-
-class RacerEnv(gym.Env):
-    metadata = {}
-    def __init__(self, min_lidar = 0.021, max_lidar = 30.0, num_lidar = 1080, include_odom = False):
-        
-        self.include_odom = include_odom        
-        self.lidar_space = gym.spaces.Box(low = np.array([min_lidar] * num_lidar, dtype = np.float32),
-                                          high = np.array([max_lidar] * num_lidar, dtype = np.float32),
-                                          shape = (num_lidar,), dtype = np.float32)
-        
-        #odom data: [x, y, z, linear_velocity, angular_velocity]
-        if self.include_odom:
-            self.odom_space = gym.spaces.Box(low = -np.inf, high = np.inf, shape = (5,), dtype = np.float32)
-        else:
-            self.odom_space = None
-
-    @property
-    def observation_space(self):
-        '''
-        returns a dictionary containing LiDAR data & odomoetry data (optional)
-        '''
-        spaces = {"lidar": self.lidar_space}
-        if self.include_odom:
-            spaces["odom"] = self.odom_space
-            
-        return gym.spaces.Dict(spaces)      
-        
-    @property
-    def action_space(self):
-        pass
-    
-    def step(self, action, lidar_data, odom_data = None):
-        
-        steering = self.denormalize(action[0], self.min_steering, self.max_steering)
-        speed = self.denormalize(action[1], self.min_speed, self.max_speed)
-        
-        lidar_data = np.clip(lidar_data, self.lidar_space.low, self.lidar_space.high)
-        
-        observation = {"lidar": lidar_data}
-        if self.include_odom and odom_data != None:
-            observation["odom"] = np.array(odom_data, dtype = np.float32)
-
-        reward = 0.0
-        done = False
-        info = {}
-        
-        return observation, reward, done, info
-        
-
-    def reset(self, seed = None, options = None, lidar_data = None, odom_data = None):
-        super().reset(seed = seed)
-        if lidar_data is None:
-            raise ValueError("Reset: LiDAR data does not exist")
-        
-        lidar_data = np.clip(lidar_data, self.lidar_space.low, self.lidar_space.high)
-        
-        observation = {"lidar": lidar_data}
-        if self.include_odom and odom_data != None:
-            observation["odom"] = np.array(odom_data, dtype = np.float32)
-            
-        info = {}
-        return observation, info
-
-#whatsup
-=======
 
 from util.constants import Constants
 
@@ -74,16 +7,39 @@
     metadata = {} 
     def __init__(self):
         # Values from https://github.com/Tinker-Twins/AutoDRIVE-F1TENTH-ARMLab/blob/main/Car-Parameters.md or https://github.com/CPS-TUWien/racing_dreamer/blob/398970bf2b4bf167cf53c0d0b0128a1b63d3377d/ros_agent/agents/follow_the_gap/src/agent.py#L72
+      
+        constants = Constants()
         
-        constants = Constants()
+        self.min_lidar = constants.min_lidar # 0.021
+        self.max_lidar = constants.max_lidar # 30.0
+        self.num_lidar = constants.num_lidar # 1080
+
         self._min_steering = constants.min_steering
         self._max_steering = constants.max_steering
         self._min_speed = constants.min_speed
         self._max_speed = constants.max_speed
     
     @property
-    def observation_space(self):
-        pass
+    def observation_space(self, include_odom = False):
+        '''
+        returns a dictionary containing LiDAR data & odomoetry data (optional)
+        '''
+        self.include_odom = include_odom        
+        self.lidar_space = gym.spaces.Box(low = np.array([self.min_lidar] * self.num_lidar, dtype = np.float32),
+                                          high = np.array([self.max_lidar] * self.num_lidar, dtype = np.float32),
+                                          shape = (self.num_lidar,), dtype = np.float32)
+        
+        #odom data: [x, y, z, linear_velocity, angular_velocity]
+        if self.include_odom:
+            self.odom_space = gym.spaces.Box(low = -np.inf, high = np.inf, shape = (5,), dtype = np.float32)
+        else:
+            self.odom_space = None
+           
+        spaces = {"lidar": self.lidar_space}
+        if self.include_odom:
+            spaces["odom"] = self.odom_space
+            
+        return gym.spaces.Dict(spaces)      
 
     def denormalize(self, normalized_value: float, min_physical_value: float, max_physical_value: float) -> float:
         """
@@ -109,19 +65,33 @@
                               dtype=np.float32)
 
 
-    def step(self, action):
-        pass
-      # Denormalize action to physical control values
+    def step(self, action, lidar_data, odom_data = None):
+        # Denormalize action to physical control values
         steering = self.denormalize(action[0], self._min_steering, self._max_steering)
         speed = self.denormalize(action[1], self._min_speed, self._max_speed)
-      # Use steering and speed for simulation
-        observation = self.get_observation()
-        reward = self.calculate_reward()
-        done = self.check_done()
+        # Use steering and speed for simulation
+        lidar_data = np.clip(lidar_data, self.lidar_space.low, self.lidar_space.high)
+        observation = {"lidar": lidar_data}
+        if self.include_odom and odom_data != None:
+            observation["odom"] = np.array(odom_data, dtype = np.float32)
+        
+        # TODO: update reward function
+        reward = None
+        done = False
         info = {}
         
         return observation, reward, done, info
 
-    def reset(self):
-        pass
->>>>>>> 0c44eff9
+    def reset(self, seed = None, options = None, lidar_data = None, odom_data = None):
+        super().reset(seed = seed)
+        if lidar_data is None:
+            raise ValueError("Reset: LiDAR data does not exist")
+        
+        lidar_data = np.clip(lidar_data, self.lidar_space.low, self.lidar_space.high)
+        
+        observation = {"lidar": lidar_data}
+        if self.include_odom and odom_data != None:
+            observation["odom"] = np.array(odom_data, dtype = np.float32)
+            
+        info = {}
+        return observation, info