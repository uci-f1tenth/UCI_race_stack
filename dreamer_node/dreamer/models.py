--- conflicted
+++ resolved
@@ -129,7 +129,6 @@
                 post, prior = self.dynamics.observe(
                     embed, data["action"], data["is_first"]
                 )
-<<<<<<< HEAD
                 # Debug 3: Check dynamics outputs
                 print("\n=== Dynamics Outputs ===")
                 print(f"post shapes: { {k: v.shape for k, v in post.items()} }")
@@ -138,11 +137,6 @@
                 kl_free = self._config.kl_free
                 dyn_scale = self._config.dyn_scale
                 rep_scale = self._config.rep_scale
-=======
-                kl_free = self._config.KL_FREE
-                dyn_scale = self._config.DYNAMIC_SCALE
-                rep_scale = self._config.REP_SCALE
->>>>>>> c5a1bbda
                 kl_loss, kl_value, dyn_loss, rep_loss = self.dynamics.kl_loss(
                     post, prior, kl_free, dyn_scale, rep_scale
                 )
@@ -154,7 +148,6 @@
                 print(f"feat shape: {feat.shape}")
 
                 for name, head in self.heads.items():
-<<<<<<< HEAD
                     grad_head = name in self._config.grad_heads
                     current_feat = feat if grad_head else feat.detach()
                     pred = head(current_feat)
@@ -179,12 +172,6 @@
                                 if isinstance(pred.__dict__[param], torch.Tensor):
                                     print(f"  {param}: {pred.__dict__[param].shape}")
 
-=======
-                    grad_head = name in self._config.GRAD_HEADS
-                    feat = self.dynamics.get_feat(post)
-                    feat = feat if grad_head else feat.detach()
-                    pred = head(feat)
->>>>>>> c5a1bbda
                     if type(pred) is dict:
                         preds.update(pred)
                     else:
@@ -285,12 +272,8 @@
 
         # Handle discount factor
         if "discount" in obs:
-<<<<<<< HEAD
-            obs["discount"] *= self._config.discount
-=======
             obs["discount"] *= self._config.DISCOUNT
             # (batch_size, batch_length) -> (batch_size, batch_length, 1)
->>>>>>> c5a1bbda
             obs["discount"] = obs["discount"].unsqueeze(-1)
 
         # Combine motor/steering into action if needed
