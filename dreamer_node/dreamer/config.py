--- conflicted
+++ resolved
@@ -2,45 +2,6 @@
 
 
 class Config:
-<<<<<<< HEAD
-    logdir = Path("./logdir/f1tenth")
-    traindir = None  # Path("/dreamer/resource/train")
-    evaldir = None  # Path("/dreamer/resource/eval")
-    offline_traindir = ""  # "/dreamer/resource/train"
-    offline_evaldir = ""  # "/dreamer/resource/eval"
-    seed = 0
-    deterministic_run = False
-    steps = int(1e6)  # Updated from f1tenth
-    parallel = False
-    eval_every = int(1e4)
-    eval_episode_num = 2
-    log_every = int(1e4)
-    reset_every = 0
-    device = "cuda:0"
-    compile = True
-    precision = 32
-    debug = False
-    video_pred_log = True
-    task = "custom_task"  # Updated from f1tenth
-    envs = 1  # Updated from f1tenth
-    action_repeat = 1  # Updated from f1tenth
-    time_limit = 1000
-    grayscale = False
-    prefill = 2500
-    reward_EMA = True
-    dyn_hidden = 512
-    dyn_deter = 512
-    dyn_stoch = 32
-    dyn_discrete = 32
-    dyn_rec_depth = 1
-    dyn_mean_act = "none"
-    dyn_std_act = "sigmoid2"
-    dyn_min_std = 0.1
-    grad_heads = ["decoder", "reward", "cont"]
-    units = 512
-    act = "SiLU"
-    norm = True
-=======
     LOG_DIRECTORY = Path("./logdir/f1tenth")
     TRAINING_DIRECTORY: Path | None = None  # Path("/dreamer/resource/train")
     EVALUATION_DIRECTORY: Path | None = None  # Path("/dreamer/resource/eval")
@@ -78,7 +39,6 @@
     UNITS = 512
     ACT = "SiLU"
     NORM = True
->>>>>>> c5a1bbda
 
     # Encoder configuration (updated from f1tenth)
     ENCODER = {
